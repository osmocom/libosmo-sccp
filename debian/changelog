--- conflicted
+++ resolved
@@ -1,11 +1,3 @@
-<<<<<<< HEAD
-libosmo-sccp (0.9.0+ow1) UNRELEASED; urgency=medium
-
-  * Release new version for On-Waves
-  * commit 7eb45887b32d9b16c1ea45ab995a6d0398887056 
-
- -- Daniel Willmann <dwillmann@sysmocom.de>  Tue, 26 Jun 2018 19:08:26 +0200
-=======
 libosmo-sccp (0.10.0) unstable; urgency=medium
 
   [ Harald Welte ]
@@ -39,7 +31,13 @@
   * git-version-gen: Don't check for .git directory
 
  -- Pau Espin Pedrol <pespin@sysmocom.de>  Fri, 27 Jul 2018 18:45:39 +0200
->>>>>>> a0dd986f
+
+libosmo-sccp (0.9.0+ow1) UNRELEASED; urgency=medium
+
+  * Release new version for On-Waves
+  * commit 7eb45887b32d9b16c1ea45ab995a6d0398887056 
+
+ -- Daniel Willmann <dwillmann@sysmocom.de>  Tue, 26 Jun 2018 19:08:26 +0200
 
 libosmo-sccp (0.9.0) unstable; urgency=medium
 
